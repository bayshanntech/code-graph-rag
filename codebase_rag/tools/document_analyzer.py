--- conflicted
+++ resolved
@@ -15,6 +15,7 @@
 
 class _NotSupportedClient:
     """Placeholder client that raises NotImplementedError for unsupported providers."""
+
     def __getattr__(self, name):
         raise NotImplementedError(
             "DocumentAnalyzer does not support the 'local' LLM provider."
@@ -29,35 +30,7 @@
 
     def __init__(self, project_root: str):
         self.project_root = Path(project_root).resolve()
-        
-<<<<<<< HEAD
-        # Check if using Vertex AI or regular Google AI API
-        use_vertex = os.getenv("GOOGLE_GENAI_USE_VERTEXAI", "false").lower() == "true"
-        
-        if use_vertex:
-            # Use Vertex AI authentication
-            project_id = os.getenv("GOOGLE_CLOUD_PROJECT")
-            location = os.getenv("GOOGLE_CLOUD_LOCATION", "us-central1")
-            if not project_id:
-                raise ValueError("GOOGLE_CLOUD_PROJECT is required when using Vertex AI.")
-            
-            self.client = genai.Client(
-                vertexai=True,
-                project=project_id,
-                location=location
-            )
-            logger.info(f"DocumentAnalyzer initialized with Vertex AI (project: {project_id}, location: {location})")
-        else:
-            # Use regular Google AI API
-            api_key = os.getenv("GEMINI_API_KEY")
-            if not api_key:
-                raise ValueError("GEMINI_API_KEY is not set in the environment.")
-            
-            self.client = genai.Client(api_key=api_key)
-            logger.info(f"DocumentAnalyzer initialized with Google AI API")
-        
-        logger.info(f"DocumentAnalyzer root: {self.project_root}")
-=======
+
         # Initialize client based on provider
         # TODO: Consider extracting this to a shared factory function (create_gemini_client)
         # to avoid code duplication with services/llm.py
@@ -69,14 +42,13 @@
                 self.client = genai.Client(
                     project=settings.GCP_PROJECT_ID,
                     location=settings.GCP_REGION,
-                    credentials_path=settings.GCP_SERVICE_ACCOUNT_FILE
+                    credentials_path=settings.GCP_SERVICE_ACCOUNT_FILE,
                 )
         else:
             # Local provider is not supported for document analysis yet.
             self.client = _NotSupportedClient()
-            
+
         logger.info(f"DocumentAnalyzer initialized with root: {self.project_root}")
->>>>>>> 201eff46
 
     def analyze(self, file_path: str, question: str) -> str:
         """
